--- conflicted
+++ resolved
@@ -29,7 +29,6 @@
 
 import time
 import logging
-from xml.sax.saxutils import escape
 
 import simulator
 
@@ -37,6 +36,7 @@
 import cocotb.ANSI as ANSI
 from cocotb.log import SimLog
 from cocotb.result import TestError, TestFailure, TestSuccess
+from cocotb.xunit_reporter import XUnitReporter
 
 def _my_import(name):
     mod = __import__(name)
@@ -67,8 +67,8 @@
 
         self.ntests = 0
         self.count = 1
-
-        xml = ""
+        self.xunit = XUnitReporter()
+        self.xunit.add_testsuite(name="all", tests=repr(self.ntests), package="all")
 
         # Auto discovery
         for module_name in self._modules:
@@ -90,16 +90,10 @@
                 if hasattr(thing, "im_test"):
                     try:
                         self._queue.append(thing(self._dut))
-<<<<<<< HEAD
-                    except TestError as result:
-                        self.log.warn("Skipping test %s" % thing.name)
-                        xml += xunit_output(thing.name, module_name, 0.0, skipped=True, error=result.stderr.getvalue())
-=======
                     except TestError:
                         self.log.warning("Skipping test %s" % thing.name)
                         self.xunit.add_testcase(name=thing.name, classname=module_name, time="0.0")
-                        self.xunit_add_skipped()
->>>>>>> 7c05291c
+                        self.xunit.add_skipped()
                         continue
                     self.ntests += 1
 
@@ -108,23 +102,10 @@
                         (valid_tests.module,
                          valid_tests.funcname))
 
-        self.start_xml(self.ntests)
-        self._fout.write(xml + '\n')
-
-<<<<<<< HEAD
-    def start_xml(self, ntests):
-        """Write the XML header into results.txt"""
-        self._fout = open("results.xml", 'w')
-        self._fout.write("""<?xml version="1.0" encoding="UTF-8"?>\n""")
-        self._fout.write("""<testsuite name="all" tests="%d" package="all">\n""" % ntests)
-
-=======
->>>>>>> 7c05291c
     def tear_down(self):
         """It's the end of the world as we know it"""
-        self._fout.write("</testsuite>")
-        self._fout.close()
         self.log.info("Shutting down...")
+        self.xunit.write()
         simulator.stop_simulator()
 
 
@@ -142,37 +123,22 @@
         Args: result (TestComplete exception)
         """
         if isinstance(result, TestSuccess):
-            self._fout.write(xunit_output(self._running_test.funcname,
-                            self._running_test.module,
-                            time.time() - self._running_test.start_time))
             self.log.info("Test Passed: %s" % self._running_test.funcname)
 
         elif self._running_test.expect_fail:
-            self._fout.write(xunit_output(self._running_test.funcname,
-                            self._running_test.module,
-                            time.time() - self._running_test.start_time))
             self.log.info("Test failed as expected: %s (result was %s)" % (
                         self._running_test.funcname, result.__class__.__name__))
         else:
-            msg = str(result) + '\n' + result.stderr.getvalue()
-            self._fout.write(xunit_output(self._running_test.funcname,
-                            self._running_test.module,
-                            time.time() - self._running_test.start_time,
-                            failure=msg))
             self.log.warn("Test Failed: %s (result was %s)" % (
                         self._running_test.funcname, result.__class__.__name__))
 
-<<<<<<< HEAD
-    	self.execute()
-=======
-        self.xunit.add_testcase(name =self._running_test.funcname, 
+        self.xunit.add_testcase(name =self._running_test.funcname,
                                 classname=self._running_test.module,
                                 time=repr(time.time() - self._running_test.start_time) )
         if isinstance(result, TestFailure):
             self.xunit.add_failure("\n".join(self._running_test.error_messages))
 
         self.execute()
->>>>>>> 7c05291c
 
     def execute(self):
         self._running_test = cocotb.regression.next_test()
@@ -190,46 +156,3 @@
             self.count+=1
         else:
             self.tear_down()
-
-
-def xunit_output(name, classname, time, skipped=False, failure="", error=""):
-    """
-    Format at xunit test output in XML
-
-    Args:
-        name (str):     the name of the test
-
-        classname (str): the name of the class
-
-        time (float): duration of the test in seconds
-
-    Kwargs:
-        skipped (bool): this test was skipped
-
-        failure (str): failure message to report
-
-        error (str): error message to report
-
-    Returns an XML string
-
-    """
-    xml = """  <testcase classname="%s" name="%s" time="%f" """ % \
-            (classname, name, time)
-
-    if not skipped and not failure and not error:
-        return xml + " />\n"
-    else:
-        xml += ">\n"
-
-    if skipped:
-        xml += "    <skipped />\n"
-
-    if failure:
-        xml += "    <failure message=\"test failure\">%s\n    </failure>\n" % \
-            escape(failure)
-
-    if error:
-        xml += "    <error message=\"test failure\">%s\n    </error>\n" % \
-            escape(error)
-
-    return xml + "  </testcase>\n"