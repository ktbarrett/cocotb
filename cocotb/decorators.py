''' Copyright (c) 2013 Potential Ventures Ltd
Copyright (c) 2013 SolarFlare Communications Inc
All rights reserved.

Redistribution and use in source and binary forms, with or without
modification, are permitted provided that the following conditions are met:
    * Redistributions of source code must retain the above copyright
      notice, this list of conditions and the following disclaimer.
    * Redistributions in binary form must reproduce the above copyright
      notice, this list of conditions and the following disclaimer in the
      documentation and/or other materials provided with the distribution.
    * Neither the name of Potential Ventures Ltd,
      SolarFlare Communications Inc nor the
      names of its contributors may be used to endorse or promote products
      derived from this software without specific prior written permission.

THIS SOFTWARE IS PROVIDED BY THE COPYRIGHT HOLDERS AND CONTRIBUTORS "AS IS" AND
ANY EXPRESS OR IMPLIED WARRANTIES, INCLUDING, BUT NOT LIMITED TO, THE IMPLIED
WARRANTIES OF MERCHANTABILITY AND FITNESS FOR A PARTICULAR PURPOSE ARE
DISCLAIMED. IN NO EVENT SHALL POTENTIAL VENTURES LTD BE LIABLE FOR ANY
DIRECT, INDIRECT, INCIDENTAL, SPECIAL, EXEMPLARY, OR CONSEQUENTIAL DAMAGES
(INCLUDING, BUT NOT LIMITED TO, PROCUREMENT OF SUBSTITUTE GOODS OR SERVICES;
LOSS OF USE, DATA, OR PROFITS; OR BUSINESS INTERRUPTION) HOWEVER CAUSED AND
ON ANY THEORY OF LIABILITY, WHETHER IN CONTRACT, STRICT LIABILITY, OR TORT
(INCLUDING NEGLIGENCE OR OTHERWISE) ARISING IN ANY WAY OUT OF THE USE OF THIS
SOFTWARE, EVEN IF ADVISED OF THE POSSIBILITY OF SUCH DAMAGE. '''
from __future__ import print_function
import sys
import time
import logging
import traceback
import pdb
import threading

from io import StringIO, BytesIO

import cocotb
from cocotb.log import SimLog
from cocotb.triggers import _Join, PythonTrigger, Timer, Event, NullTrigger, Join
from cocotb.result import (TestComplete, TestError, TestFailure, TestSuccess,
                           ReturnValue, raise_error, ExternalException)
from cocotb.utils import get_sim_time


def public(f):
    """Use a decorator to avoid retyping function/class names.

    * Based on an idea by Duncan Booth:
    http://groups.google.com/group/comp.lang.python/msg/11cbb03e09611b8a
    * Improved via a suggestion by Dave Angel:
    http://groups.google.com/group/comp.lang.python/msg/3d400fb22d8a42e1
    """
    all = sys.modules[f.__module__].__dict__.setdefault('__all__', [])
    if f.__name__ not in all:  # Prevent duplicates if run from an IDE.
        all.append(f.__name__)
    return f

public(public)  # Emulate decorating ourself


@public
class CoroutineComplete(StopIteration):
    """
        To ensure that a coroutine has completed before we fire any triggers
        that are blocked waiting for the coroutine to end, we create a subclass
        exception that the Scheduler catches and the callbacks are attached
        here.
    """
    def __init__(self, text="", callback=None):
        StopIteration.__init__(self, text)
        self.callback = callback


class RunningCoroutine(object):
    """Per instance wrapper around an function to turn it into a coroutine


        Provides the following:

            coro.join() creates a Trigger that will fire when this coroutine
            completes

            coro.kill() will destroy a coroutine instance (and cause any Join
            triggers to fire
    """
    def __init__(self, inst, parent):
        if hasattr(inst, "__name__"):
            self.__name__ = "%s" % inst.__name__
            self.log = SimLog("cocotb.coroutine.%s" % self.__name__, id(self))
        else:
            self.log = SimLog("cocotb.coroutine.fail")
        self._coro = inst
        self._started = False
        self._finished = False
        self._callbacks = []
        self._join = _Join(self)
        self._parent = parent
        self.__doc__ = parent._func.__doc__
        self.module = parent._func.__module__
        self.funcname = parent._func.__name__
        self.retval = None

        if not hasattr(self._coro, "send"):
            self.log.error("%s isn't a valid coroutine! Did you use the yield "
                           "keyword?" % self.funcname)
            raise CoroutineComplete(callback=self._finished_cb)

    def __iter__(self):
        return self

    def __str__(self):
        return str(self.__name__)

    def send(self, value):
        try:
            if isinstance(value, ExternalException):
                self.log.debug("Injecting ExternalException(%s)" % (repr(value)))
                return self._coro.throw(value.exception)
            self._started = True
            return self._coro.send(value)
        except TestComplete as e:
            if isinstance(e, TestFailure):
                self.log.warning(str(e))
            raise
        except ExternalException as e:
            self.retval = e
            self._finished = True
            raise CoroutineComplete(callback=self._finished_cb)
        except ReturnValue as e:
            self.retval = e.retval
            self._finished = True
            raise CoroutineComplete(callback=self._finished_cb)
        except StopIteration:
            self._finished = True
            raise CoroutineComplete(callback=self._finished_cb)
        except Exception as e:
            self._finished = True
            raise raise_error(self, "Send raised exception: %s" % (str(e)))

    def throw(self, exc):
        return self._coro.throw(exc)

    def close(self):
        return self._coro.close()

    def kill(self):
        """Kill a coroutine"""
        self.log.debug("kill() called on coroutine")
        cocotb.scheduler.unschedule(self)

    def _finished_cb(self):
        """Called when the coroutine completes.
            Allows us to mark the coroutine as finished so that boolean testing
            works.
            Also call any callbacks, usually the result of coroutine.join()"""
        self._finished = True

    def join(self):
        """Return a trigger that will fire when the wrapped coroutine exits"""
        if self._finished:
            return NullTrigger()
        else:
            return self._join

    def has_started(self):
        return self._started

    def __nonzero__(self):
        """Provide boolean testing
            if the coroutine has finished return false
            otherwise return true"""
        return not self._finished


class RunningTest(RunningCoroutine):
    """Add some useful Test functionality to a RunningCoroutine"""

    class ErrorLogHandler(logging.Handler):
        def __init__(self, fn):
            self.fn = fn
            logging.Handler.__init__(self, level=logging.DEBUG)

        def handle(self, record):
            self.fn(self.format(record))

    def __init__(self, inst, parent):
        self.error_messages = []
        RunningCoroutine.__init__(self, inst, parent)
        self.started = False
        self.start_time = 0
        self.start_sim_time = 0
        self.expect_fail = parent.expect_fail
        self.expect_error = parent.expect_error
        self.skip = parent.skip

        self.handler = RunningTest.ErrorLogHandler(self._handle_error_message)
        cocotb.log.addHandler(self.handler)

    def send(self, value):
        if not self.started:
            self.error_messages = []
            self.log.info("Starting test: \"%s\"\nDescription: %s" %
                          (self.funcname, self.__doc__))
            self.start_time = time.time()
            self.start_sim_time = get_sim_time('ns')
            self.started = True
        try:
            if isinstance(value, ExternalException):
                self.log.debug("Injecting ExternalException(%s)" % (repr(value)))
                return self._coro.throw(value.exception)
            self.log.debug("Sending trigger %s" % (str(value)))
            return self._coro.send(value)
        except TestComplete as e:
            if isinstance(e, TestFailure):
                self.log.warning(str(e))
            else:
                self.log.info(str(e))

            buff = StringIO()
            for message in self.error_messages:
                print(message, file=buff)
            e.stderr.write(buff.getvalue())
            raise
        except StopIteration:
            raise TestSuccess()
        except Exception as e:
            raise raise_error(self, "Send raised exception: %s" % (str(e)))

    def _handle_error_message(self, msg):
        self.error_messages.append(msg)


class coroutine(object):
    """Decorator class that allows us to provide common coroutine mechanisms:

        log methods will will log to cocotb.coroutines.name

        join() method returns an event which will fire when the coroutine exits
    """

    def __init__(self, func):
        self._func = func
        self.log = SimLog("cocotb.function.%s" % self._func.__name__, id(self))
        self.__name__ = self._func.__name__

    def __call__(self, *args, **kwargs):
        try:
            return RunningCoroutine(self._func(*args, **kwargs), self)
        except Exception as e:
            traceback.print_exc()
            result = TestError(str(e))
            if sys.version_info.major >= 3:
                buff = StringIO()
                traceback.print_exc(file=buff)
            else:
                buff_bytes = BytesIO()
                traceback.print_exc(file=buff_bytes)
                buff = StringIO(buff_bytes.getvalue().decode("UTF-8"))
            result.stderr.write(buff.getvalue())
            raise result

    def __get__(self, obj, type=None):
        """Permit the decorator to be used on class methods
            and standalone functions"""
        return self.__class__(self._func.__get__(obj, type))

    def __iter__(self):
        return self

    def __str__(self):
        return str(self._func.__name__)


@public
class function(object):
    """Decorator class that allows a a function to block

    This allows a function to internally block while
    externally appear to yield

    """
    def __init__(self, func):
        self._func = func
        self.log = SimLog("cocotb.function.%s" % self._func.__name__, id(self))

    def __call__(self, *args, **kwargs):

        @coroutine
        def execute_function(self, event):
            event.result = yield cocotb.coroutine(self._func)(*args, **kwargs)
            self.log.debug("Function Back from Yield %s" % threading.current_thread())
            event.set()

        self._event = threading.Event()
        self._event.result = None
        waiter = cocotb.scheduler.queue_function(execute_function(self, self._event))
        # This blocks the calling external thread until the coroutine finishes
        self._event.wait()
        waiter.thread_resume()
<<<<<<< HEAD
=======
        self.log.debug("Function back from coroutine %s" % threading.current_thread())
>>>>>>> a63879ae

        return self._event.result

    def __get__(self, obj, type=None):
        """Permit the decorator to be used on class methods
            and standalone functions"""
        return self.__class__(self._func.__get__(obj, type))

@public
class external(object):
    """Decorator to apply to an external function to enable calling from cocotb
<<<<<<< HEAD

    This currently creates a new execution context for each function that is
    call. Scope for this to be streamlined to a queue in future
    """
    def __init__(self, func):
        self._func = func
        self._log = SimLog("cocotb.externel.%s" % self._func.__name__, id(self))

    def __call__(self, *args, **kwargs):

        @coroutine
        def wrapper():
            ext = cocotb.scheduler.run_in_executor(self._func, *args, **kwargs)

            yield ext.event.wait()

            if ext.result is not None:
                if isinstance(ext.result, Exception):
                    raise ExternalException(ext.result)
                else:
                    raise ReturnValue(ext.result)

        return wrapper()

@public
class hook(coroutine):
    """Decorator to mark a function as a hook for cocotb

    All hooks are run at the beginning of a cocotb test suite, prior to any
    test code being run."""
    def __init__(self):
        pass

    def __call__(self, f):
        super(hook, self).__init__(f)

        def _wrapped_hook(*args, **kwargs):
            try:
                return RunningCoroutine(self._func(*args, **kwargs), self)
            except Exception as e:
                raise raise_error(self, str(e))

@public
class hook(coroutine):
    """Decorator to mark a function as a hook for cocotb

    All hooks are run at the beginning of a cocotb test suite, prior to any
    test code being run."""
    def __init__(self):
        pass

    def __call__(self, f):
        super(hook, self).__init__(f)

=======

    This currently creates a new execution context for each function that is
    call. Scope for this to be streamlined to a queue in future
    """
    def __init__(self, func):
        self._func = func
        self._log = SimLog("cocotb.externel.%s" % self._func.__name__, id(self))

    def __call__(self, *args, **kwargs):

        @coroutine
        def wrapper():
            ext = cocotb.scheduler.run_in_executor(self._func, *args, **kwargs)

            yield ext.event.wait()

            if ext.result is not None:
                if isinstance(ext.result, Exception):
                    self._log.debug("External Complete with exception %s" % threading.current_thread())
                    raise ExternalException(ext.result)
                else:
                    self._log.debug("External Complete with return value %s" % threading.current_thread())
                    raise ReturnValue(ext.result)

        return wrapper()

@public
class hook(coroutine):
    """Decorator to mark a function as a hook for cocotb

    All hooks are run at the beginning of a cocotb test suite, prior to any
    test code being run."""
    def __init__(self):
        pass

    def __call__(self, f):
        super(hook, self).__init__(f)

>>>>>>> a63879ae
        def _wrapped_hook(*args, **kwargs):
            try:
                return RunningCoroutine(self._func(*args, **kwargs), self)
            except Exception as e:
                raise raise_error(self, str(e))

        _wrapped_hook.im_hook = True
        _wrapped_hook.name = self._func.__name__
        _wrapped_hook.__name__ = self._func.__name__
        return _wrapped_hook

@public
class test(coroutine):
    """Decorator to mark a function as a test

    All tests are coroutines.  The test decorator provides
    some common reporting etc, a test timeout and allows
    us to mark tests as expected failures.

    KWargs:
        timeout: (int)
            value representing simulation timeout (not implemented)
        expect_fail: (bool):
            Don't mark the result as a failure if the test fails
        expect_error: (bool):
            Don't make the result as an error if an error is raised
            This is for cocotb internal regression use
        skip: (bool):
            Don't execute this test as part of the regression
    """
    def __init__(self, timeout=None, expect_fail=False, expect_error=False,
                 skip=False):
        self.timeout = timeout
        self.expect_fail = expect_fail
        self.expect_error = expect_error
        self.skip = skip

    def __call__(self, f):
        super(test, self).__init__(f)

        def _wrapped_test(*args, **kwargs):
            try:
                return RunningTest(self._func(*args, **kwargs), self)
            except Exception as e:
                raise raise_error(self, str(e))

        _wrapped_test.im_test = True    # For auto-regressions
        _wrapped_test.name = self._func.__name__
        _wrapped_test.__name__ = self._func.__name__
        return _wrapped_test<|MERGE_RESOLUTION|>--- conflicted
+++ resolved
@@ -288,7 +288,6 @@
         @coroutine
         def execute_function(self, event):
             event.result = yield cocotb.coroutine(self._func)(*args, **kwargs)
-            self.log.debug("Function Back from Yield %s" % threading.current_thread())
             event.set()
 
         self._event = threading.Event()
@@ -297,11 +296,6 @@
         # This blocks the calling external thread until the coroutine finishes
         self._event.wait()
         waiter.thread_resume()
-<<<<<<< HEAD
-=======
-        self.log.debug("Function back from coroutine %s" % threading.current_thread())
->>>>>>> a63879ae
-
         return self._event.result
 
     def __get__(self, obj, type=None):
@@ -312,8 +306,6 @@
 @public
 class external(object):
     """Decorator to apply to an external function to enable calling from cocotb
-<<<<<<< HEAD
-
     This currently creates a new execution context for each function that is
     call. Scope for this to be streamlined to a queue in future
     """
@@ -367,46 +359,6 @@
     def __call__(self, f):
         super(hook, self).__init__(f)
 
-=======
-
-    This currently creates a new execution context for each function that is
-    call. Scope for this to be streamlined to a queue in future
-    """
-    def __init__(self, func):
-        self._func = func
-        self._log = SimLog("cocotb.externel.%s" % self._func.__name__, id(self))
-
-    def __call__(self, *args, **kwargs):
-
-        @coroutine
-        def wrapper():
-            ext = cocotb.scheduler.run_in_executor(self._func, *args, **kwargs)
-
-            yield ext.event.wait()
-
-            if ext.result is not None:
-                if isinstance(ext.result, Exception):
-                    self._log.debug("External Complete with exception %s" % threading.current_thread())
-                    raise ExternalException(ext.result)
-                else:
-                    self._log.debug("External Complete with return value %s" % threading.current_thread())
-                    raise ReturnValue(ext.result)
-
-        return wrapper()
-
-@public
-class hook(coroutine):
-    """Decorator to mark a function as a hook for cocotb
-
-    All hooks are run at the beginning of a cocotb test suite, prior to any
-    test code being run."""
-    def __init__(self):
-        pass
-
-    def __call__(self, f):
-        super(hook, self).__init__(f)
-
->>>>>>> a63879ae
         def _wrapped_hook(*args, **kwargs):
             try:
                 return RunningCoroutine(self._func(*args, **kwargs), self)
