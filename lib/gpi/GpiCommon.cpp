--- conflicted
+++ resolved
@@ -221,16 +221,13 @@
             break;
         }
     }
-<<<<<<< HEAD
 
     if (hdl)
         return CHECK_AND_STORE(hdl);
-    else
+    else {
+        LOG_ERROR("No root handle found");
         return hdl;
-=======
-    LOG_DEBUG("No root handle found");
-    return NULL;
->>>>>>> bb6d9f3e
+    }
 }
 
 static GpiObjHdl* __gpi_get_handle_by_name(GpiObjHdl *parent,
